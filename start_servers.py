--- conflicted
+++ resolved
@@ -3,46 +3,25 @@
 Script to start all MCP servers for health data research.
 Each server runs on a different port for specialized data sources.
 """
+
+import asyncio
 import subprocess
+import sys
 import time
-import sys
-import signal
-import os
-from typing import List, Dict
+from pathlib import Path
 
-<<<<<<< HEAD
-class MCPServerManager:
-    def __init__(self):
-        self.processes: List[subprocess.Popen] = []
-        self.servers = [
-            {
-                "script": "mcp_server_epht.py",
-                "port": 8889,
-                "name": "CDC EPHT (Environmental Health)"
-            },
-            {
-                "script": "mcp_server_opendata.py",
-                "port": 8890,
-                "name": "CDC Open Data"
-            },
-            {
-                "script": "mcp_server_healthcare.py",
-                "port": 8891,
-                "name": "Healthcare.gov"
-            },
-            # NEW: Your added servers
-            {
-                "script": "mcp_server_medlineplus.py",
-                "port": 8892,
-                "name": "MedlinePlus Connect"
-            },
-            {
-                "script": "mcp_server_openfda.py",
-                "port": 8893,
-                "name": "OpenFDA"
-            }
-        ]
-=======
+def start_server(script_name, server_name):
+    """Start a single MCP server in a subprocess"""
+    print(f"Starting {server_name}...")
+    try:
+        process = subprocess.Popen([
+            sys.executable, script_name
+        ], stdout=subprocess.PIPE, stderr=subprocess.PIPE)
+        return process
+    except Exception as e:
+        print(f"Failed to start {server_name}: {e}")
+        return None
+
 def main():
     """Start all MCP servers"""
     print("🚀 Starting Health Data MCP Servers...")
@@ -55,89 +34,23 @@
         ("mcp_server_opendata.py", "CDC Open Data Server (Port 8890)"),
         ("mcp_server_healthcare.py", "Healthcare.gov Server (Port 8891)")
     ]
->>>>>>> 1d0b69e6
     
-    def start_server(self, server_config: Dict[str, any]) -> subprocess.Popen:
-        """Start a single MCP server"""
-        script = server_config["script"]
-        port = server_config["port"]
-        name = server_config["name"]
-        
-        print(f"🚀 Starting {name} on port {port}...")
-        
-        try:
-            # Check if script exists
-            if not os.path.exists(script):
-                print(f"❌ Error: Script {script} not found!")
-                return None
-            
-            # Start the server process
-            process = subprocess.Popen(
-                [sys.executable, script, "--port", str(port)],
-                stdout=subprocess.PIPE,
-                stderr=subprocess.STDOUT,
-                universal_newlines=True,
-                bufsize=1
-            )
-            
-            # Give it a moment to start
-            time.sleep(2)
-            
-            # Check if process is still running
-            if process.poll() is None:
-                print(f"✅ {name} started successfully on port {port}")
-                return process
-            else:
-                print(f"❌ {name} failed to start")
-                # Print any error output
-                output, _ = process.communicate()
-                if output:
-                    print(f"Error output: {output}")
-                return None
-                
-        except Exception as e:
-            print(f"❌ Error starting {name}: {e}")
-            return None
+    processes = []
     
-    def start_all_servers(self):
-        """Start all MCP servers"""
-        print("🏥 HealthGuard AI - Starting MCP Servers")
-        print("=" * 50)
-        
-        for server_config in self.servers:
-            process = self.start_server(server_config)
+    # Start each server
+    for script, name in servers:
+        if Path(script).exists():
+            process = start_server(script, name)
             if process:
-                self.processes.append(process)
-        
-        if not self.processes:
-            print("❌ No servers started successfully!")
-            return False
-        
-        print("\n🎉 All servers started successfully!")
-        print("\nServer Status:")
-        print("-" * 30)
-        
-        for i, server_config in enumerate(self.servers):
-            if i < len(self.processes) and self.processes[i].poll() is None:
-                print(f"✅ {server_config['name']} - Port {server_config['port']}")
-            else:
-                print(f"❌ {server_config['name']} - Failed to start")
-        
-        print(f"\n📊 {len(self.processes)} servers running")
-        print("\nNext steps:")
-        print("1. Start FastAPI server: uv run fastapi_server.py")
-        print("2. Open frontend: open frontend_example.html")
-        print("\nPress Ctrl+C to stop all servers")
-        
-        return True
+                processes.append((process, name))
+                time.sleep(2)  # Give each server time to start
+        else:
+            print(f"❌ {script} not found!")
     
-<<<<<<< HEAD
-    def stop_all_servers(self):
-        """Stop all running servers"""
-        print("\n🛑 Stopping all MCP servers...")
-        
-        for process in self.processes:
-=======
+    if not processes:
+        print("❌ No servers could be started!")
+        return
+    
     print("\n✅ All servers started successfully!")
     print("\nServer URLs:")
     print("- MedlinePlus Connect: http://localhost:8892/sse")
@@ -160,65 +73,11 @@
         for process, name in processes:
             print(f"Stopping {name}...")
             process.terminate()
->>>>>>> 1d0b69e6
             try:
-                process.terminate()
                 process.wait(timeout=5)
-                print("✅ Server stopped gracefully")
             except subprocess.TimeoutExpired:
-                print("⚠️ Server didn't respond, forcing stop...")
                 process.kill()
-                print("✅ Server force stopped")
-            except Exception as e:
-                print(f"❌ Error stopping server: {e}")
-        
-        self.processes.clear()
-        print("🏁 All servers stopped")
-    
-    def signal_handler(self, signum, frame):
-        """Handle Ctrl+C gracefully"""
-        self.stop_all_servers()
-        sys.exit(0)
-    
-    def monitor_servers(self):
-        """Monitor server health and restart if needed"""
-        try:
-            while True:
-                # Check if all processes are still running
-                running_count = 0
-                for i, process in enumerate(self.processes):
-                    if process.poll() is None:
-                        running_count += 1
-                    else:
-                        server_name = self.servers[i]["name"]
-                        print(f"⚠️ {server_name} has stopped unexpectedly")
-                
-                if running_count == 0:
-                    print("❌ All servers have stopped")
-                    break
-                
-                time.sleep(5)  # Check every 5 seconds
-                
-        except KeyboardInterrupt:
-            pass
-        finally:
-            self.stop_all_servers()
-
-def main():
-    """Main function to start and manage MCP servers"""
-    manager = MCPServerManager()
-    
-    # Set up signal handler for graceful shutdown
-    signal.signal(signal.SIGINT, manager.signal_handler)
-    signal.signal(signal.SIGTERM, manager.signal_handler)
-    
-    # Start all servers
-    if manager.start_all_servers():
-        # Monitor servers
-        manager.monitor_servers()
-    else:
-        print("Failed to start servers")
-        sys.exit(1)
+        print("✅ All servers stopped!")
 
 if __name__ == "__main__":
     main()